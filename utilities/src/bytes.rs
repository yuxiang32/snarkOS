use crate::{
    error,
    io::{Read, Result as IoResult, Write},
    Vec,
};

pub trait ToBytes {
    /// Serializes `self` into `writer`.
    fn write<W: Write>(&self, writer: W) -> IoResult<()>;
}

pub trait FromBytes: Sized {
    /// Reads `Self` from `reader`.
    fn read<R: Read>(reader: R) -> IoResult<Self>;
}

macro_rules! array_bytes {
    ($N:expr) => {
        impl ToBytes for [u8; $N] {
            #[inline]
            fn write<W: Write>(&self, mut writer: W) -> IoResult<()> {
                writer.write_all(self)
            }
        }

        impl FromBytes for [u8; $N] {
            #[inline]
            fn read<R: Read>(mut reader: R) -> IoResult<Self> {
                let mut arr = [0u8; $N];
                reader.read_exact(&mut arr)?;
                Ok(arr)
            }
        }

        impl ToBytes for [u16; $N] {
            #[inline]
            fn write<W: Write>(&self, mut writer: W) -> IoResult<()> {
                for num in self {
                    writer.write_all(&num.to_le_bytes())?;
                }
                Ok(())
            }
        }

        impl FromBytes for [u16; $N] {
            #[inline]
            fn read<R: Read>(mut reader: R) -> IoResult<Self> {
                let mut res = [0u16; $N];
                for num in res.iter_mut() {
                    let mut bytes = [0u8; 2];
                    reader.read_exact(&mut bytes)?;
                    *num = u16::from_le_bytes(bytes);
                }
                Ok(res)
            }
        }

        impl ToBytes for [u32; $N] {
            #[inline]
            fn write<W: Write>(&self, mut writer: W) -> IoResult<()> {
                for num in self {
                    writer.write_all(&num.to_le_bytes())?;
                }
                Ok(())
            }
        }

        impl FromBytes for [u32; $N] {
            #[inline]
            fn read<R: Read>(mut reader: R) -> IoResult<Self> {
                let mut res = [0u32; $N];
                for num in res.iter_mut() {
                    let mut bytes = [0u8; 4];
                    reader.read_exact(&mut bytes)?;
                    *num = u32::from_le_bytes(bytes);
                }
                Ok(res)
            }
        }

        impl ToBytes for [u64; $N] {
            #[inline]
            fn write<W: Write>(&self, mut writer: W) -> IoResult<()> {
                for num in self {
                    writer.write_all(&num.to_le_bytes())?;
                }
                Ok(())
            }
        }

        impl FromBytes for [u64; $N] {
            #[inline]
            fn read<R: Read>(mut reader: R) -> IoResult<Self> {
                let mut res = [0u64; $N];
                for num in res.iter_mut() {
                    let mut bytes = [0u8; 8];
                    reader.read_exact(&mut bytes)?;
                    *num = u64::from_le_bytes(bytes);
                }
                Ok(res)
            }
        }
    };
}

array_bytes!(0);
array_bytes!(1);
array_bytes!(2);
array_bytes!(3);
array_bytes!(4);
array_bytes!(5);
array_bytes!(6);
array_bytes!(7);
array_bytes!(8);
array_bytes!(9);
array_bytes!(10);
array_bytes!(11);
array_bytes!(12);
array_bytes!(13);
array_bytes!(14);
array_bytes!(15);
array_bytes!(16);
array_bytes!(17);
array_bytes!(18);
array_bytes!(19);
array_bytes!(20);
array_bytes!(21);
array_bytes!(22);
array_bytes!(23);
array_bytes!(24);
array_bytes!(25);
array_bytes!(26);
array_bytes!(27);
array_bytes!(28);
array_bytes!(29);
array_bytes!(30);
array_bytes!(31);
array_bytes!(32);

/// Takes as input a sequence of structs, and converts them to a series of
/// bytes. All traits that implement `Bytes` can be automatically converted to
/// bytes in this manner.
#[macro_export]
macro_rules! to_bytes {
    ($($x:expr),*) => ({
        let mut buf = $crate::vec![];
        {$crate::push_to_vec!(buf, $($x),*)}.map(|_| buf)
    });
}

#[macro_export]
macro_rules! push_to_vec {
    ($buf:expr, $y:expr, $($x:expr),*) => ({
        {
            ToBytes::write(&$y, &mut $buf)
        }.and({$crate::push_to_vec!($buf, $($x),*)})
    });

    ($buf:expr, $x:expr) => ({
        ToBytes::write(&$x, &mut $buf)
    })
}

impl ToBytes for u8 {
    #[inline]
    fn write<W: Write>(&self, mut writer: W) -> IoResult<()> {
        writer.write_all(&[*self])
    }
}

impl FromBytes for u8 {
    #[inline]
    fn read<R: Read>(mut reader: R) -> IoResult<Self> {
        let mut byte = [0u8];
        reader.read_exact(&mut byte)?;
        Ok(byte[0])
    }
}

impl ToBytes for u16 {
    #[inline]
    fn write<W: Write>(&self, mut writer: W) -> IoResult<()> {
        writer.write_all(&self.to_le_bytes())
    }
}

impl FromBytes for u16 {
    #[inline]
    fn read<R: Read>(mut reader: R) -> IoResult<Self> {
        let mut bytes = [0u8; 2];
        reader.read_exact(&mut bytes)?;
        Ok(u16::from_le_bytes(bytes))
    }
}

impl ToBytes for u32 {
    #[inline]
    fn write<W: Write>(&self, mut writer: W) -> IoResult<()> {
        writer.write_all(&self.to_le_bytes())
    }
}

impl FromBytes for u32 {
    #[inline]
    fn read<R: Read>(mut reader: R) -> IoResult<Self> {
        let mut bytes = [0u8; 4];
        reader.read_exact(&mut bytes)?;
        Ok(u32::from_le_bytes(bytes))
    }
}

impl ToBytes for u64 {
    #[inline]
    fn write<W: Write>(&self, mut writer: W) -> IoResult<()> {
        writer.write_all(&self.to_le_bytes())
    }
}

impl FromBytes for u64 {
    #[inline]
    fn read<R: Read>(mut reader: R) -> IoResult<Self> {
        let mut bytes = [0u8; 8];
        reader.read_exact(&mut bytes)?;
        Ok(u64::from_le_bytes(bytes))
    }
}

<<<<<<< HEAD
impl ToBytes for u128 {
=======
impl ToBytes for i64 {
>>>>>>> 88ac6b64
    #[inline]
    fn write<W: Write>(&self, mut writer: W) -> IoResult<()> {
        writer.write_all(&self.to_le_bytes())
    }
}

<<<<<<< HEAD
impl FromBytes for u128 {
    #[inline]
    fn read<R: Read>(mut reader: R) -> IoResult<Self> {
        let mut bytes = [0u8; 16];
        reader.read_exact(&mut bytes)?;
        Ok(u128::from_le_bytes(bytes))
=======
impl FromBytes for i64 {
    #[inline]
    fn read<R: Read>(mut reader: R) -> IoResult<Self> {
        let mut bytes = [0u8; 8];
        reader.read_exact(&mut bytes)?;
        Ok(i64::from_le_bytes(bytes))
>>>>>>> 88ac6b64
    }
}

impl ToBytes for () {
    #[inline]
    fn write<W: Write>(&self, _writer: W) -> IoResult<()> {
        Ok(())
    }
}

impl FromBytes for () {
    #[inline]
    fn read<R: Read>(_bytes: R) -> IoResult<Self> {
        Ok(())
    }
}

impl ToBytes for bool {
    #[inline]
    fn write<W: Write>(&self, writer: W) -> IoResult<()> {
        u8::write(&(*self as u8), writer)
    }
}

impl FromBytes for bool {
    #[inline]
    fn read<R: Read>(reader: R) -> IoResult<Self> {
        match u8::read(reader) {
            Ok(0) => Ok(false),
            Ok(1) => Ok(true),
            Ok(_) => Err(error("FromBytes::read failed")),
            Err(err) => Err(err),
        }
    }
}

impl<T: ToBytes> ToBytes for Vec<T> {
    #[inline]
    fn write<W: Write>(&self, mut writer: W) -> IoResult<()> {
        for item in self {
            item.write(&mut writer)?;
        }
        Ok(())
    }
}

impl<'a, T: 'a + ToBytes> ToBytes for &'a [T] {
    #[inline]
    fn write<W: Write>(&self, mut writer: W) -> IoResult<()> {
        for item in *self {
            item.write(&mut writer)?;
        }
        Ok(())
    }
}

impl<'a, T: 'a + ToBytes> ToBytes for &'a T {
    #[inline]
    fn write<W: Write>(&self, mut writer: W) -> IoResult<()> {
        (*self).write(&mut writer)
    }
}

#[cfg(test)]
mod test {
    use super::ToBytes;
    use crate::Vec;
    #[test]
    fn test_macro_empty() {
        let array: Vec<u8> = vec![];
        let bytes: Vec<u8> = to_bytes![array].unwrap();
        assert_eq!(&bytes, &[]);
        assert_eq!(bytes.len(), 0);
    }

    #[test]
    fn test_macro() {
        let array1 = [1u8; 32];
        let array2 = [2u8; 16];
        let array3 = [3u8; 8];
        let bytes = to_bytes![array1, array2, array3].unwrap();
        assert_eq!(bytes.len(), 56);

        let mut actual_bytes = Vec::new();
        actual_bytes.extend_from_slice(&array1);
        actual_bytes.extend_from_slice(&array2);
        actual_bytes.extend_from_slice(&array3);
        assert_eq!(bytes, actual_bytes);
    }
}<|MERGE_RESOLUTION|>--- conflicted
+++ resolved
@@ -225,32 +225,35 @@
     }
 }
 
-<<<<<<< HEAD
 impl ToBytes for u128 {
-=======
+    #[inline]
+    fn write<W: Write>(&self, mut writer: W) -> IoResult<()> {
+        writer.write_all(&self.to_le_bytes())
+    }
+}
+
+impl FromBytes for u128 {
+    #[inline]
+    fn read<R: Read>(mut reader: R) -> IoResult<Self> {
+        let mut bytes = [0u8; 16];
+        reader.read_exact(&mut bytes)?;
+        Ok(u128::from_le_bytes(bytes))
+    }
+}
+
 impl ToBytes for i64 {
->>>>>>> 88ac6b64
-    #[inline]
-    fn write<W: Write>(&self, mut writer: W) -> IoResult<()> {
-        writer.write_all(&self.to_le_bytes())
-    }
-}
-
-<<<<<<< HEAD
-impl FromBytes for u128 {
-    #[inline]
-    fn read<R: Read>(mut reader: R) -> IoResult<Self> {
-        let mut bytes = [0u8; 16];
-        reader.read_exact(&mut bytes)?;
-        Ok(u128::from_le_bytes(bytes))
-=======
+    #[inline]
+    fn write<W: Write>(&self, mut writer: W) -> IoResult<()> {
+        writer.write_all(&self.to_le_bytes())
+    }
+}
+
 impl FromBytes for i64 {
     #[inline]
     fn read<R: Read>(mut reader: R) -> IoResult<Self> {
         let mut bytes = [0u8; 8];
         reader.read_exact(&mut bytes)?;
         Ok(i64::from_le_bytes(bytes))
->>>>>>> 88ac6b64
     }
 }
 
