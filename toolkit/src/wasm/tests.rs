--- conflicted
+++ resolved
@@ -14,14 +14,10 @@
 // You should have received a copy of the GNU General Public License
 // along with the snarkOS library. If not, see <https://www.gnu.org/licenses/>.
 
-<<<<<<< HEAD
-use crate::wasm::{Account, OfflineTransaction, SignatureScheme, SignatureSchemePublicKey};
-=======
 use crate::{
     record::tests::{TEST_ENCRYPTED_RECORD, TEST_PRIVATE_KEY, TEST_RECORD, TEST_SERIAL_NUMBER},
-    wasm::{Account, Record, SignatureScheme, SignatureSchemePublicKey, ViewKey},
+    wasm::{Account, OfflineTransaction, Record, SignatureScheme, SignatureSchemePublicKey, ViewKey},
 };
->>>>>>> 14817427
 
 use wasm_bindgen_test::*;
 
